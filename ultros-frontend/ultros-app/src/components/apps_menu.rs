use crate::api::get_login;
use crate::components::icon::Icon;
use crate::components::theme_picker::QuickThemeToggle;
use crate::global_state::home_world::use_home_world;
use cfg_if::cfg_if;
use icondata as i;
use leptos::html;
use leptos::prelude::*;
use leptos_router::components::A;
#[cfg(feature = "hydrate")]
use leptos_use::use_element_hover;

/// An overflow menu for primary app destinations (Flip Finder, Explorer, Exchange).
#[component]
pub fn AppsMenu() -> impl IntoView {
    // Focus/hover-driven open state (mirrors Select component behavior)
    let (has_focus, set_has_focus) = signal(false);
    let (force_close, set_force_close) = signal(false);
    let (homeworld, _set_homeworld) = use_home_world();
    let panel_ref = NodeRef::<html::Div>::new();
    cfg_if! {
        if #[cfg(feature = "hydrate")] {
            let hovered = use_element_hover(panel_ref);
        } else {
            let (hovered, _set_hovered) = signal(false);
        }
    }
    let is_open = Signal::derive(move || (has_focus() || hovered()) && !force_close());

    let close_menu = move |_| {
        set_has_focus(false);
        set_force_close(true);
    };

    view! {
        <div
            class="relative"
            on:focusin=move |_| {
                set_has_focus(true);
                set_force_close(false);
            }
            on:focusout=move |_| set_has_focus(false)
            on:mouseleave=move |_| set_force_close(false)
        >
            <button
                class="nav-link"
                aria-haspopup="menu"
                aria-expanded=move || if is_open() { "true" } else { "false" }
                aria-label="Apps"
                // click naturally focuses the button; no explicit toggle required
            >
                <Icon height="1.4em" width="1.4em" icon=i::BsGrid />
                <span class="hidden lg:inline ml-2">"Apps"</span>
            </button>

            <Show when=move || is_open()>
                <div
                    node_ref=panel_ref
                    class="absolute left-0 mt-2 min-w-[14rem]
                           panel rounded-xl shadow-xl border border-[color:var(--color-outline)]
                           bg-[color:var(--color-background-elevated)]
                           content-visible contain-content z-50"
                    role="menu"
                    tabindex="-1"
                >
                    <div class="p-2 flex flex-col gap-1">
                        <A
                            href=homeworld()
                                .map(|w| format!("/flip-finder/{}", w.name))
                                .unwrap_or("/flip-finder".to_string())
                            attr:class="nav-link w-full justify-start"
                            on:click=close_menu
                        >
                            <Icon height="1.1em" width="1.1em" icon=i::FaMoneyBillTrendUpSolid />
                            <span class="ml-2">"Flip Finder"</span>
                        </A>

                        <A
                            href=homeworld()
                                .map(|w| format!("/recipe-analyzer?world={}", w.name))
                                .unwrap_or("/recipe-analyzer".to_string())
                            attr:class="nav-link w-full justify-start"
                            on:click=close_menu
                        >
                            <Icon height="1.1em" width="1.1em" icon=i::FaHammerSolid />
                            <span class="ml-2">"Recipe Analyzer"</span>
                        </A>

                        <A
                            href=homeworld()
                                .map(|w| format!("/leve-analyzer?world={}", w.name))
                                .unwrap_or("/leve-analyzer".to_string())
                            attr:class="nav-link w-full justify-start"
                            on:click=close_menu
                        >
                            <Icon height="1.1em" width="1.1em" icon=i::FaScrollSolid />
                            <span class="ml-2">"Leve Analyzer"</span>
                        </A>

                        <A
                            href=homeworld()
<<<<<<< HEAD
                                .map(|w| format!("/trends/{}", w.name))
                                .unwrap_or("/trends".to_string())
                            attr:class="nav-link w-full justify-start"
                            on:click=close_menu
                        >
                            <Icon height="1.1em" width="1.1em" icon=i::FaChartLineSolid />
                            <span class="ml-2">"Trends"</span>
=======
                                .map(|w| format!("/scrip-sources?world={}", w.name))
                                .unwrap_or("/scrip-sources".to_string())
                            attr:class="nav-link w-full justify-start"
                            on:click=close_menu
                        >
                            <Icon height="1.1em" width="1.1em" icon=i::FaCoinsSolid />
                            <span class="ml-2">"Scrip Sources"</span>
>>>>>>> 641f502c
                        </A>

                        <A
                            href=homeworld()
                                .map(|w| format!("/venture-analyzer?world={}", w.name))
                                .unwrap_or("/venture-analyzer".to_string())
                            attr:class="nav-link w-full justify-start"
                            on:click=move |_| set_has_focus(false)
                        >
                             <Icon height="1.1em" width="1.1em" icon=i::FaBriefcaseSolid />
                            <span class="ml-2">"Venture Analyzer"</span>
                        </A>

                        <A
                            href="/items?menu-open=true"
                            attr:class="nav-link w-full justify-start"
                            on:click=close_menu
                        >
                            <Icon height="1.1em" width="1.1em" icon=i::FaScrewdriverWrenchSolid />
                            <span class="ml-2">"Explorer"</span>
                        </A>

                        <A
                            href="/currency-exchange"
                            attr:class="nav-link w-full justify-start"
                            on:click=close_menu
                        >
                            <Icon height="1.1em" width="1.1em" icon=i::BsArrowLeftRight />
                            <span class="ml-2">"Exchange"</span>
                        </A>
                    </div>
                </div>
            </Show>
        </div>
    }
    .into_any()
}

/// A user/utility menu:
/// - When logged in: Profile, Settings, Lists, Retainers, Invite Bot, Theme (mobile), Logout
/// - When logged out: Login (Discord), Settings
#[component]
pub fn UserMenu() -> impl IntoView {
    // Focus/hover-driven open state (mirrors Select component behavior)
    let (has_focus, set_has_focus) = signal(false);
    let (force_close, set_force_close) = signal(false);
    let user = Resource::new(move || {}, move |_| async move { get_login().await.ok() });
    let panel_ref = NodeRef::<html::Div>::new();
    cfg_if! {
        if #[cfg(feature = "hydrate")] {
            let hovered = use_element_hover(panel_ref);
        } else {
            let (hovered, _set_hovered) = signal(false);
        }
    }
    let is_open = Signal::derive(move || (has_focus() || hovered()) && !force_close());

    let close_menu = move |_| {
        set_has_focus(false);
        set_force_close(true);
    };

    let on_keydown = move |ev: leptos::ev::KeyboardEvent| {
        if ev.key() == "Escape" {
            set_has_focus(false);
        }
    };

    view! {
        <div
            class="relative"
            on:keydown=on_keydown
            on:focusin=move |_| {
                set_has_focus(true);
                set_force_close(false);
            }
            on:focusout=move |_| set_has_focus(false)
            on:mouseleave=move |_| set_force_close(false)
        >
            <Suspense fallback=move || view! { <button class="nav-link opacity-70 cursor-wait"><Icon icon=i::BsPersonCircle /><span class="hidden lg:inline ml-2">"Account"</span></button> }>
                {move || {
                    let u = user.get().flatten();
                    match u {
                        Some(auth) => {
                            // logged in trigger: avatar circle + caret
                            view! {
                                <button class="nav-link flex items-center gap-2" aria-haspopup="menu" aria-expanded=move || if is_open() { "true" } else { "false" }>
                                    <img class="avatar" src=auth.avatar alt=auth.username />
                                    <Icon height="1em" width="1em" icon=i::BiChevronDownSolid />
                                </button>
                            }.into_any()
                        }
                        None => {
                            // logged out trigger: user icon + caret
                            view! {
                                <button
                                    class="nav-link flex items-center gap-2"
                                    aria-haspopup="menu"
                                    aria-expanded=move || if is_open() { "true" } else { "false" }
                                    aria-label="User menu"
                                >
                                    <Icon height="1.5em" width="1.5em" icon=i::BsPersonCircle />
                                    <Icon height="1em" width="1em" icon=i::BiChevronDownSolid />
                                </button>
                            }.into_any()
                        }
                    }
                }}
            </Suspense>

            <Show when=move || is_open()>
                <div
                    node_ref=panel_ref
                    class="absolute right-0 mt-2 min-w-[16rem]
                           panel rounded-xl shadow-xl border border-[color:var(--color-outline)]
                           bg-[color:var(--color-background-elevated)]
                           content-visible contain-content z-50"
                    role="menu"
                    tabindex="-1"
                >
                    <div class="p-2 flex flex-col gap-1">
                        <Suspense fallback=move || view! { <div class="px-3 py-2 text-sm muted">"Loading…"</div> }>
                            {move || {
                                let u = user.get().flatten();
                                match u {
                                    Some(_auth) => {
                                        view! {
                                            <A href="/profile" attr:class="nav-link w-full justify-start" on:click=close_menu>
                                                <Icon height="1.1em" width="1.1em" icon=i::BsPersonCircle />
                                                <span class="ml-2">"Profile"</span>
                                            </A>
                                            <A href="/settings" attr:class="nav-link w-full justify-start" on:click=close_menu>
                                                <Icon height="1.1em" width="1.1em" icon=i::IoSettingsSharp />
                                                <span class="ml-2">"Settings"</span>
                                            </A>

                        <div class="divider my-1"></div>

                                            <A href="/list" attr:class="nav-link w-full justify-start" on:click=close_menu>
                                                <Icon height="1.1em" width="1.1em" icon=i::AiOrderedListOutlined />
                                                <span class="ml-2">"Lists"</span>
                                            </A>
                                            <A href="/retainers/listings" attr:class="nav-link w-full justify-start" on:click=close_menu>
                                                <Icon height="1.1em" width="1.1em" icon=i::BiGroupSolid />
                                                <span class="ml-2">"Retainers"</span>
                                            </A>

                                            <div class="divider my-1"></div>

                                            <a rel="external" href="/invitebot" class="nav-link w-full justify-start" on:click=close_menu>
                                                <Icon height="1.1em" width="1.1em" icon=i::BsDiscord />
                                                <span class="ml-2">"Invite Bot"</span>
                                            </a>

                                            <div class="lg:hidden">
                                                <QuickThemeToggle />
                                            </div>

                                            <div class="divider my-1"></div>

                                            <a rel="external" href="/logout" class="nav-link w-full justify-start" on:click=close_menu>
                                                <span class="ml-2">"Logout"</span>
                                            </a>
                                        }.into_any()
                                    }
                                    None => {
                                        view! {
                                            <a rel="external" href="/login" class="nav-link w-full justify-start" on:click=close_menu>
                                                <Icon height="1.1em" width="1.1em" icon=i::BsDiscord />
                                                <span class="ml-2">"Login with Discord"</span>
                                            </a>
                                            <A href="/settings" attr:class="nav-link w-full justify-start" on:click=close_menu>
                                                <Icon height="1.1em" width="1.1em" icon=i::IoSettingsSharp />
                                                <span class="ml-2">"Settings"</span>
                                            </A>
                                            <div class="divider my-1"></div>
                                            <div class="lg:hidden">
                                                <QuickThemeToggle />
                                            </div>
                                        }.into_any()
                                    }
                                }
                            }}
                        </Suspense>
                    </div>
                </div>
            </Show>
        </div>
    }
    .into_any()
}<|MERGE_RESOLUTION|>--- conflicted
+++ resolved
@@ -99,7 +99,6 @@
 
                         <A
                             href=homeworld()
-<<<<<<< HEAD
                                 .map(|w| format!("/trends/{}", w.name))
                                 .unwrap_or("/trends".to_string())
                             attr:class="nav-link w-full justify-start"
@@ -107,7 +106,9 @@
                         >
                             <Icon height="1.1em" width="1.1em" icon=i::FaChartLineSolid />
                             <span class="ml-2">"Trends"</span>
-=======
+                        </A>
+                        <A
+                            href=homeworld()
                                 .map(|w| format!("/scrip-sources?world={}", w.name))
                                 .unwrap_or("/scrip-sources".to_string())
                             attr:class="nav-link w-full justify-start"
@@ -115,7 +116,6 @@
                         >
                             <Icon height="1.1em" width="1.1em" icon=i::FaCoinsSolid />
                             <span class="ml-2">"Scrip Sources"</span>
->>>>>>> 641f502c
                         </A>
 
                         <A
