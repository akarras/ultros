use itertools::Itertools;
/// Related items links items that are related to the current set
use leptos::prelude::*;
use leptos_router::components::A;
use ultros_api_types::{
    cheapest_listings::{CheapestListingMapKey, CheapestListingsMap},
    icon_size::IconSize,
};
use xiv_gen::{
    ENpcBase, ENpcResidentId, GilShopId, Item, ItemId, Leve, LeveRewardItem, LeveRewardItemGroup,
    Recipe, SpecialShop,
};

use crate::{
    components::{
        add_recipe_to_list::AddRecipeToList, icon::Icon, item_icon::ItemIcon,
        skeleton::SingleLineSkeleton,
    },
    global_state::{cheapest_prices::CheapestPrices, home_world::get_price_zone},
};

use super::{cheapest_price::*, gil::*, small_item_display::*};

/// Matches against items that start with the same prefix
/// "Diadochos" -> "Diadochos Helmet" etc
fn prefix_item_iterator(item: &'static Item) -> impl Iterator<Item = &'static Item> {
    let items = &xiv_gen_db::data().items;
    let prefix = item.name.split_once(' ').map(|(prefix, _)| prefix);
    items.values().filter(move |f| {
        if let Some(prefix) = prefix {
            f.name.starts_with(prefix)
                && f.item_search_category.0 != 0
                && f.level_item.0 == item.level_item.0
        } else {
            false
        }
    })
}

fn suffix_item_iterator(item: &'static Item) -> impl Iterator<Item = &'static Item> {
    let items = &xiv_gen_db::data().items;
    let suffix = item.name.rsplit_once(' ').map(|(_, suffix)| suffix);
    items.values().filter(move |f| {
        if let Some(suffix) = suffix {
            f.name.ends_with(suffix)
                && f.item_search_category.0 != 0
                && f.level_item.0 == item.level_item.0
        } else {
            false
        }
    })
}

/// This iterator will attempt to find related items using the classjobcategory && ilvl
fn item_set_iter(item: &'static Item) -> impl Iterator<Item = &'static Item> {
    let items = &xiv_gen_db::data().items;
    items.values().filter(|i| {
        item.class_job_category.0 != 0
            && item.class_job_category.0 == i.class_job_category.0
            && item.level_item.0 == i.level_item.0
            && i.key_id != item.key_id
            && item.item_search_category.0 > 0
    })
}

/// Creates an iterator over the ingredients in a recipe
#[derive(Copy, Clone, Debug)]
pub(crate) struct IngredientsIter<'a>(&'a Recipe, i32);
impl<'a> IngredientsIter<'a> {
    pub(crate) fn new(recipe: &'a Recipe) -> Self {
        Self(recipe, 0)
    }
}
impl<'a> Iterator for IngredientsIter<'a> {
    type Item = (ItemId, i32);

    fn next(&mut self) -> Option<Self::Item> {
        // I don't remember entirely if the ingredients all are in order.
        loop {
            let counter = self.1;
            let id = match counter {
                0 => (self.0.item_ingredient_0, self.0.amount_ingredient_0),
                1 => (self.0.item_ingredient_1, self.0.amount_ingredient_1),
                2 => (self.0.item_ingredient_2, self.0.amount_ingredient_2),
                3 => (self.0.item_ingredient_3, self.0.amount_ingredient_3),
                4 => (self.0.item_ingredient_4, self.0.amount_ingredient_4),
                5 => (self.0.item_ingredient_5, self.0.amount_ingredient_5),
                6 => (self.0.item_ingredient_6, self.0.amount_ingredient_6),
                7 => (self.0.item_ingredient_7, self.0.amount_ingredient_7),
                // 8 => (self.0.item_ingredient_8, self.0.amount_ingredient_8),
                // 9 => (self.0.item_ingredient_9, self.0.amount_ingredient_9),
                _ => return None,
            };
            self.1 += 1;
            // check if this is a valid id
            if id.0.0 != 0 {
                let id = (id.0, id.1 as i32);
                return Some(id);
            }
        }
    }
}

/// This iterator will traverse the recipe tree for items that are related to using this item for crafting
pub(crate) fn recipe_tree_iter(item_id: ItemId) -> impl Iterator<Item = &'static Recipe> {
    let recipes = &xiv_gen_db::data().recipes;
    // our item id could be in item_result, or item_ingredient
    recipes
        .values()
        .filter(move |filter| {
            filter.item_result == item_id
                || IngredientsIter::new(filter).any(|(i, _amount)| i.0 == item_id.0)
        })
        .sorted_by_key(|r| r.key_id.0)
}

pub(crate) fn calculate_crafting_cost(recipe: &Recipe, prices: &CheapestListingsMap) -> (i32, i32) {
    let items = &xiv_gen_db::data().items;
    let sum_for = |prefer_hq: bool| -> i32 {
        IngredientsIter::new(recipe)
            .flat_map(|(ingredient, amount)| items.get(&ingredient).map(|item| (item, amount)))
            .flat_map(|(item, quantity)| {
                let pref_key = CheapestListingMapKey {
                    item_id: item.key_id.0,
                    hq: prefer_hq && item.can_be_hq,
                };
                let fallback_key = CheapestListingMapKey {
                    item_id: item.key_id.0,
                    hq: false,
                };
                prices
                    .map
                    .get(&pref_key)
                    .or_else(|| prices.map.get(&fallback_key))
                    .map(|d| d.price * quantity)
            })
            .sum()
    };
    (sum_for(true), sum_for(false))
}

#[component]
fn RecipePriceEstimate(recipe: &'static Recipe) -> impl IntoView {
    let cheapest_prices = use_context::<CheapestPrices>().unwrap();

    view! {
        <Suspense fallback=move || {
            view! { <SingleLineSkeleton /> }
        }>
            {move || {
                cheapest_prices
                    .read_listings
                    .with(|prices| {
                        let prices = prices.as_ref()?;
                        let prices = prices.as_ref().ok()?;
                        let (hq_amount, lq_amount) = calculate_crafting_cost(recipe, prices);
                        let result_view = view! {
                            <span class="flex flex-row gap-2 items-center">
                                <span class="px-1.5 py-0.5 rounded bg-[color:color-mix(in_srgb,var(--brand-ring)_16%,transparent)] text-xs">"HQ:"</span>
                                <Gil amount=hq_amount />
                                <span class="px-1.5 py-0.5 rounded bg-[color:color-mix(in_srgb,var(--brand-ring)_10%,transparent)] text-xs">"LQ:"</span>
                                <Gil amount=lq_amount />
                            </span>
                        };
                        Some(result_view)
                    })
            }}
        </Suspense>
    }
}

#[component]
fn Recipe(recipe: &'static Recipe, item_id: ItemId) -> impl IntoView {
    let items = &xiv_gen_db::data().items;
    let ingredients = IngredientsIter::new(recipe)
        .flat_map(|(ingredient, amount)| items.get(&ingredient).map(|item| (item, amount)))
        .map(|(ingredient, amount)| {
            view! {
                <div class="flex items-center justify-between gap-2 py-0.5">
                    <div class="flex items-center gap-2">
                        <span class="px-1.5 py-0.5 rounded-md bg-[color:color-mix(in_srgb,_var(--brand_ring)_14%,_transparent)] text-[color:var(--color-text)] text-xs">{amount.to_string()}</span>
                        <SmallItemDisplay item=ingredient />
                    </div>
                    <div class="text-xs"><CheapestPrice item_id=ingredient.key_id /></div>
                </div>
            }
        })
        .collect::<Vec<_>>();
    let target_item = items.get(&recipe.item_result)?;
    // role chips
    let is_target = recipe.item_result == item_id;
    let is_ingredient = IngredientsIter::new(recipe).any(|(i, _)| i == item_id);

    Some(view! {
        <div class="card p-3 space-y-2 rounded-lg">
            "Crafting Recipe:"
            <div class="flex items-center justify-between gap-2">
                <div class="flex items-center gap-2">
                    <SmallItemDisplay item=target_item />
                    <CheapestPrice item_id=target_item.key_id />
                </div>
                <div class="flex items-center gap-1">
                    {is_target.then(|| view! {
                        <span class="px-2 py-0.5 rounded-full text-xs font-medium
                                     bg-[color:color-mix(in_srgb,var(--brand-ring)_22%,transparent)]
                                     text-[color:var(--brand-fg)]">
                            "target"
                        </span>
                    })}
                    {is_ingredient.then(|| view! {
                        <span class="px-2 py-0.5 rounded-full text-xs font-medium
                                     bg-[color:color-mix(in_srgb,var(--brand-ring)_12%,transparent)]
                                     text-[color:var(--color-text)]">
                            "ingredient"
                        </span>
                    })}
                    <AddRecipeToList recipe />
                </div>
            </div>

            "Ingredients:"
            {ingredients}

            <div class="flex items-center gap-2 text-sm pt-1">
                <span class="underline">"Total craft cost:"</span>
                " "
                <RecipePriceEstimate recipe />
            </div>

            // Profitability at a glance
            <Suspense fallback=move || {
                view! { <SingleLineSkeleton /> }
            }>
                {move || {
                    use_context::<CheapestPrices>()
                        .unwrap()
                        .read_listings
                        .with(|data| {
                            let data = data.as_ref()?.as_ref().ok()?;
                            // compute costs again to compare directly
                            let sum_for = |prefer_hq: bool| -> i32 {
                                IngredientsIter::new(recipe)
                                    .flat_map(|(ingredient, amount)| {
                                        items.get(&ingredient).map(|item| (item, amount))
                                    })
                                    .flat_map(|(item, quantity)| {
                                        let pref_key = CheapestListingMapKey {
                                            item_id: item.key_id.0,
                                            hq: prefer_hq && item.can_be_hq,
                                        };
                                        let fallback_key = CheapestListingMapKey {
                                            item_id: item.key_id.0,
                                            hq: false,
                                        };
                                        data.map
                                                    .get(&pref_key)
                                                    .or_else(|| data.map.get(&fallback_key))
                                                    .map(|d| d.price * quantity)
                                            })
                                            .sum()
                                    };
                                    let hq_cost = sum_for(true);
                                    let lq_cost = sum_for(false);

                            let lq_sell = data
                                .map
                                .get(&CheapestListingMapKey { item_id: target_item.key_id.0, hq: false })
                                .map(|d| d.price);
                            let hq_sell = if target_item.can_be_hq {
                                data.map
                                    .get(&CheapestListingMapKey { item_id: target_item.key_id.0, hq: true })
                                    .or_else(|| data.map.get(&CheapestListingMapKey { item_id: target_item.key_id.0, hq: false }))
                                    .map(|d| d.price)
                            } else {
                                None
                            };

                            let profit_chip = |label: &str, profit_opt: Option<i32>| {
                                profit_opt.map(|profit| {
                                    let cls = if profit >= 0 {
                                        "px-2 py-0.5 rounded-full text-xs font-medium bg-[color:color-mix(in_srgb,#16a34a_22%,transparent)] text-[color:#bbf7d0]"
                                    } else {
                                        "px-2 py-0.5 rounded-full text-xs font-medium bg-[color:color-mix(in_srgb,#dc2626_18%,transparent)] text-[color:#fecaca]"
                                    };
                                    view! {
                                        <span class=cls>
                                            {label} ": " <Gil amount=profit />
                                        </span>
                                    }.into_any()
                                })
                            };

                            Some(view! {
                                <div class="flex flex-wrap items-center gap-2 text-sm">
                                    <span class="text-[color:var(--color-text-muted)] mr-1">"Profit:"</span>
                                    {profit_chip("HQ", hq_sell.map(|p| p - hq_cost))}
                                    {profit_chip("LQ", lq_sell.map(|p| p - lq_cost))}
                                </div>
                            })
                        })
                }}
            </Suspense>
        </div>
    }.into_any())
}

fn npc_rows(npc: &ENpcBase) -> impl Iterator<Item = u32> + '_ {
    // TODO- can I just parse the csv into a vec?
    npc.e_npc_data.iter().map(|i| i.0)
}

fn gil_shop_to_npc(gil_shops: &[GilShopId]) -> Vec<(GilShopId, &'static ENpcBase)> {
    let data = xiv_gen_db::data();

    data.e_npc_bases
        .values()
        .flat_map(|npc: &'static ENpcBase| {
            npc_rows(npc)
                .filter(move |row| gil_shops.contains(&GilShopId(*row as i32)))
                .map(move |gil_shop| (GilShopId(gil_shop as i32), npc))
        })
        .collect()
}

#[component]
fn VendorItems(#[prop(into)] item_id: Signal<i32>) -> impl IntoView {
    let data = xiv_gen_db::data();
    // lookup items
    // from miu on xiv api discord:
    // GilShop => ENpcResident,
    // GilShop => TopicSelect => ENpcResident,
    // GilShop => PreHandler => TopicSelect => ENpcResident (or the other way around I don't remember),
    // GilShop => PreHandler => ENpcResident and last but not least, lua scripts (mostly for fate shops)
    // https://github.com/ffxiv-teamcraft/ffxiv-teamcraft/blob/staging/apps/data-extraction/src/extractors/shops.extractor.ts
    let npcs = Memo::new(move |_| {
        let item_id = item_id();
        let gil_shops = data
            .gil_shop_items
            .iter()
            .filter(|(_shop_id, items)| items.iter().any(|shop_item| shop_item.item.0 == item_id))
            .flat_map(|(shop_id, _)| data.gil_shops.get(shop_id))
            .collect::<Vec<_>>();
        let shop_ids = gil_shops.iter().map(|shop| shop.key_id).collect::<Vec<_>>();
        gil_shop_to_npc(&shop_ids)
    });
    let data = move || {
        let items = npcs().into_iter().filter_map(|(shop_id, npc)| {
            data.e_npc_residents
                .get(&ENpcResidentId(npc.key_id.0))
                .map(|resident| (shop_id, resident))
        });
        let item = data.items.get(&ItemId(item_id()))?;
        Some(
            items.into_iter()
            .filter_map(|(shop, resident)| {
                let shop = data.gil_shops.get(&shop)?;
                let price = item.price_mid as i32;
                Some(view! {
                    <a
                        href=format!("https://garlandtools.org/db/#npc/{}", resident.key_id.0)
                        class="group flex flex-col gap-2 rounded-lg card p-3 transition-colors h-full hover:bg-[color:var(--color-base)]/50"
                    >
                        <div class="flex items-center justify-between gap-2 border-b border-[color:var(--color-outline)] pb-2">
                            <div class="font-medium text-[color:var(--color-text)]">{resident.singular.as_str()}</div>
                            <Gil amount=price />
                        </div>
                        <div class="text-sm text-[color:var(--color-text-muted)] flex items-center gap-1">
                            <Icon icon=icondata::FaStoreSolid attr:class="text-xs opacity-70" />
                            <span class="truncate">{shop.name.as_str()}</span>
                        </div>
                    </a>
                })
            }).collect_view())
    };
    let empty = move || npcs.with(|n| n.is_empty());
    view! {
<<<<<<< HEAD
        <div id="vendor-sources" class:collapse=empty class="space-y-1.5 p-1 max-h-80 overflow-y-auto w-full sm:w-96 xl:w-[600px]">
            <span class="text-sm font-semibold text-[color:var(--brand-fg)]">"Vendor sources"</span>
            <div class="grid grid-cols-1 gap-1.5">{data}</div>
=======
        <div class:collapse=empty class="flex flex-col gap-2 w-full mt-4">
            <span class="content-title">"Vendor sources"</span>
            <div class="grid grid-cols-1 md:grid-cols-2 lg:grid-cols-3 xl:grid-cols-4 gap-3">{data}</div>
>>>>>>> 09fd1f66
        </div>
    }
    .into_any()
}

pub(crate) fn is_vendor_item(item_id: i32) -> bool {
    let data = xiv_gen_db::data();
    data.gil_shop_items
        .iter()
        .any(|(_shop_id, items)| items.iter().any(|shop_item| shop_item.item.0 == item_id))
}

pub(crate) fn special_shop_has_item(shop: &SpecialShop, item_id: i32) -> bool {
    // Check first slot (vector)
    if shop.item_receive_0.iter().any(|i| i.0 == item_id) {
        return true;
    }
    // Check second slot (vector)
    if shop.item_receive_1.iter().any(|i| i.0 == item_id) {
        return true;
    }
    false
}

type Cost = (ItemId, u32);
type TradeCosts = Vec<Cost>;

fn get_trade_costs(shop: &SpecialShop, item_id: i32) -> Vec<TradeCosts> {
    shop.item_receive_0
        .iter()
        .enumerate()
        .filter_map(|(i, item)| {
            let matches_0 = item.0 == item_id;
            // Check receive_1 if it exists at this index
            let matches_1 = shop
                .item_receive_1
                .get(i)
                .map(|x| x.0 == item_id)
                .unwrap_or(false);

            if matches_0 || matches_1 {
                Some(i)
            } else {
                None
            }
        })
        .map(|i| {
            let costs_0 = (shop.item_cost_0.get(i), shop.count_cost_0.get(i));
            let costs_1 = (shop.item_cost_1.get(i), shop.count_cost_1.get(i));
            let costs_2 = (shop.item_cost_2.get(i), shop.count_cost_2.get(i));
            [costs_0, costs_1, costs_2]
                .into_iter()
                .filter_map(|(item, count)| {
                    #[allow(clippy::collapsible_if)]
                    if let (Some(item), Some(count)) = (item, count) {
                        if item.0 != 0 && *count > 0 {
                            return Some((*item, *count));
                        }
                    }
                    None
                })
                .collect()
        })
        .collect()
}

#[component]
fn ExchangeSources(#[prop(into)] item_id: Signal<i32>) -> impl IntoView {
    let data = xiv_gen_db::data();
    let exchanges = Memo::new(move |_| {
        let item_id = item_id();
        data.special_shops
            .values()
            .filter(move |shop| special_shop_has_item(shop, item_id))
            .collect::<Vec<_>>()
    });

    let view = move || {
        exchanges
            .with(|exchanges| {
                exchanges
                    .iter()
                   .flat_map(|shop| {
                        let trades = get_trade_costs(shop, item_id());
                        trades.into_iter().map(move |costs| {
                            view! {
                                <div class="group flex items-center justify-between gap-2 rounded-lg card p-1.5 transition-colors">
                                    <div class="flex items-center gap-2 flex-wrap">
                                        <span class="text-sm font-medium">{shop.name.as_str()}</span>
                                        <div class="flex items-center gap-1.5 text-xs text-[color:var(--color-text-muted)]">
                                            "Costs:"
                                            {
                                                costs.into_iter().map(|(item_id, count)| {
                                                    if let Some(item) = data.items.get(&item_id) {
                                                        view! {
                                                            <div class="flex items-center gap-1 bg-[color:var(--color-base)]/50 px-1.5 py-0.5 rounded border border-[color:var(--color-outline)]">
                                                                <span>{count} "x"</span>
                                                                <SmallItemDisplay item />
                                                            </div>
                                                        }.into_any()
                                                    } else {
                                                        ().into_any()
                                                    }
                                                }).collect_view()
                                            }
                                        </div>
                                    </div>
                                </div>
                            }
                        })
                    })
                    .collect_view()
            })
    };

    let empty = move || exchanges.with(|e| e.is_empty());

    view! {
<<<<<<< HEAD
        <div id="exchange-sources" class:collapse=empty class="space-y-1.5 p-1 max-h-80 overflow-y-auto w-full sm:w-96 xl:w-[600px]">
            <span class="text-sm font-semibold text-[color:var(--brand-fg)]">"Exchange sources"</span>
            <div class="grid grid-cols-1 gap-1.5">{view}</div>
=======
        <div class:collapse=empty class="flex flex-col gap-2 w-full mt-4">
            <span class="content-title">"Exchange sources"</span>
            <div class="grid grid-cols-1 md:grid-cols-2 lg:grid-cols-3 xl:grid-cols-4 gap-3">
                {view}
            </div>
>>>>>>> 09fd1f66
        </div>
    }
    .into_any()
}

<<<<<<< HEAD
pub(crate) fn leve_rewards_item(
=======
#[cfg(test)]
mod tests {
    use super::*;
    use xiv_gen::{ItemId, SpecialShop};

    #[test]
    fn test_get_trade_costs() {
        let shop = SpecialShop {
            key_id: xiv_gen::SpecialShopId(1),
            name: "Test Shop".to_string(),
            complete_text: xiv_gen::DefaultTalkId(0),
            not_complete_text: xiv_gen::DefaultTalkId(0),
            item_receive_0: vec![ItemId(100), ItemId(200), ItemId(100)],
            count_receive_0: vec![1, 1, 1],
            item_receive_1: vec![ItemId(0), ItemId(0), ItemId(0)],
            count_receive_1: vec![0, 0, 0],
            item_cost_0: vec![ItemId(10), ItemId(20), ItemId(30)],
            count_cost_0: vec![5, 10, 15],
            item_cost_1: vec![ItemId(0), ItemId(0), ItemId(0)],
            count_cost_1: vec![0, 0, 0],
            item_cost_2: vec![ItemId(0), ItemId(0), ItemId(0)],
            count_cost_2: vec![0, 0, 0],
            hq_receive_0: vec![false, false, false],
            hq_receive_1: vec![false, false, false],
            hq_cost_0: vec![0, 0, 0],
            hq_cost_1: vec![0, 0, 0],
            hq_cost_2: vec![0, 0, 0],
            achievement_unlock: vec![
                xiv_gen::AchievementId(0),
                xiv_gen::AchievementId(0),
                xiv_gen::AchievementId(0),
            ],
            use_currency_type: 0,
            // Filling missing fields manually as Default is not implemented
            special_shop_item_category_0: vec![xiv_gen::SpecialShopItemCategoryId(0); 3],
            special_shop_item_category_1: vec![xiv_gen::SpecialShopItemCategoryId(0); 3],
            collectability_rating_cost_0: vec![0; 3],
            collectability_rating_cost_1: vec![0; 3],
            collectability_rating_cost_2: vec![0; 3],
            quest_item: vec![xiv_gen::QuestId(0); 3],
            patch_number: vec![0; 3],
            quest_unlock: xiv_gen::QuestId(0),
        };

        // Case 1: Searching for item 100. Should appear at indices 0 and 2.
        // Index 0 cost: Item 10, count 5
        // Index 2 cost: Item 30, count 15
        let costs_100 = get_trade_costs(&shop, 100);
        assert_eq!(costs_100.len(), 2);
        assert_eq!(costs_100[0], vec![(ItemId(10), 5)]);
        assert_eq!(costs_100[1], vec![(ItemId(30), 15)]);

        // Case 2: Searching for item 200. Should appear at index 1.
        // Index 1 cost: Item 20, count 10
        let costs_200 = get_trade_costs(&shop, 200);
        assert_eq!(costs_200.len(), 1);
        assert_eq!(costs_200[0], vec![(ItemId(20), 10)]);

        // Case 3: Searching for item 300. Not present.
        let costs_300 = get_trade_costs(&shop, 300);
        assert!(costs_300.is_empty());
    }
}

fn leve_rewards_item(
>>>>>>> 09fd1f66
    leve: &Leve,
    item_id: i32,
    reward_items: &std::collections::HashMap<xiv_gen::LeveRewardItemId, LeveRewardItem>,
    groups: &std::collections::HashMap<xiv_gen::LeveRewardItemGroupId, LeveRewardItemGroup>,
) -> bool {
    if let Some(reward) = reward_items.get(&leve.leve_reward_item) {
        // Check all 8 groups
        let group_ids = [
            reward.leve_reward_item_group_0,
            reward.leve_reward_item_group_1,
            reward.leve_reward_item_group_2,
            reward.leve_reward_item_group_3,
            reward.leve_reward_item_group_4,
            reward.leve_reward_item_group_5,
            reward.leve_reward_item_group_6,
            reward.leve_reward_item_group_7,
        ];

        for group_id in group_ids {
            if let Some(group) = groups.get(&group_id) {
                // Check all items in group (0-8)
                let items = [
                    group.item_0,
                    group.item_1,
                    group.item_2,
                    group.item_3,
                    group.item_4,
                    group.item_5,
                    group.item_6,
                    group.item_7,
                    group.item_8,
                ];
                if items.iter().any(|i| i.0 == item_id) {
                    return true;
                }
            }
        }
    }
    false
}

#[component]
fn LeveSources(#[prop(into)] item_id: Signal<i32>) -> impl IntoView {
    let data = xiv_gen_db::data();
    let leves = Memo::new(move |_| {
        let item_id = item_id();
        data.leves
            .values()
            .filter(|leve| {
                leve_rewards_item(
                    leve,
                    item_id,
                    &data.leve_reward_items,
                    &data.leve_reward_item_groups,
                )
            })
            .collect::<Vec<_>>()
    });

    let view = move || {
        leves.with(|leves| {
            leves
                .iter()
                .map(|leve| {
                    let job_name = data.class_job_categorys.get(&leve.class_job_category).map(|c| c.name.as_str()).unwrap_or("Unknown");
                    view! {
                        <div class="group flex flex-col gap-2 rounded-lg card p-3 transition-colors h-full">
                             <div class="text-sm font-medium border-b border-[color:var(--color-outline)] pb-2 text-[color:var(--color-text)]">{leve.name.as_str()}</div>
                             <div class="flex items-center gap-2">
                                <span class="px-2 py-1 rounded bg-[color:var(--brand-900)]/30 border border-[color:var(--brand-700)]/30 text-xs text-[color:var(--brand-200)] font-medium">
                                    "Lvl " {leve.class_job_level}
                                </span>
                                <span class="text-xs text-[color:var(--color-text-muted)] truncate flex items-center gap-1">
                                    <Icon icon=icondata::FaHammerSolid attr:class="text-[10px] opacity-70" />
                                    {job_name}
                                </span>
                             </div>
                        </div>
                    }
                })
                .collect_view()
        })
    };

    let empty = move || leves.with(|l| l.is_empty());

    view! {
<<<<<<< HEAD
        <div id="leve-sources" class:collapse=empty class="space-y-1.5 p-1 max-h-80 overflow-y-auto w-full sm:w-96 xl:w-[600px]">
            <span class="text-sm font-semibold text-[color:var(--brand-fg)]">"Levequest rewards"</span>
            <div class="grid grid-cols-1 gap-1.5">{view}</div>
=======
        <div class:collapse=empty class="flex flex-col gap-2 w-full mt-4">
            <span class="content-title">"Levequest rewards"</span>
            <div class="grid grid-cols-1 md:grid-cols-2 lg:grid-cols-3 xl:grid-cols-4 gap-3">{view}</div>
>>>>>>> 09fd1f66
        </div>
    }
    .into_any()
}

#[component]
pub fn RelatedItems(#[prop(into)] item_id: Signal<i32>) -> impl IntoView {
    let db = xiv_gen_db::data();
    let item = Memo::new(move |_| db.items.get(&ItemId(item_id())));
    let (price_zone, _) = get_price_zone();
    let item_set = move || {
        item()
            .map(|item| {
                item_set_iter(item)
                    .chain(prefix_item_iterator(item))
                    .chain(suffix_item_iterator(item))
                    .sorted_by_key(|i| i.key_id.0)
                    .unique_by(|i| i.key_id)
                    .filter(|i| i.item_search_category.0 > 0)
                    .filter(|i| i.key_id.0 != item.key_id.0)
                    .map(|item| {
                        view! {
                            <A
                                attr:class="group flex flex-col gap-1 rounded-lg card p-1.5 transition-colors shadow-sm"
                                exact=true
                                href=move || {
                                    format!(
                                        "/item/{}/{}",
                                        price_zone()
                                            .as_ref()
                                            .map(|z| z.get_name())
                                            .unwrap_or("North-America"),
                                        item.key_id.0,
                                    )
                                }
                            >

                                <div class="flex items-center gap-2 text-sm">
                                    <ItemIcon item_id=item.key_id.0 icon_size=IconSize::Medium />
                                    <span class="flex-1 truncate">{item.name.as_str()}</span>
                                    <span class="text-xs text-[color:var(--color-text-muted)]">{item.level_item.0}</span>
                                </div>
                                <div class="text-xs text-[color:var(--brand-fg)]">
                                    <CheapestPrice item_id=item.key_id />
                                </div>
                            </A>
                        }
                    })
                    .take(12)
                    .collect_view()
            })
            .unwrap_or_default()
    };
    let recipes = Signal::derive(move || {
        recipe_tree_iter(ItemId(item_id.get()))
            .take(30)
            .collect::<Vec<_>>()
    });
    let (show_more, set_show_more) = signal(false);
    let has_more = move || {
        item()
            .map(|item| {
                item_set_iter(item)
                    .chain(prefix_item_iterator(item))
                    .chain(suffix_item_iterator(item))
                    .unique_by(|i| i.key_id)
                    .filter(|i| i.item_search_category.0 > 0)
                    .filter(|i| i.key_id.0 != item.key_id.0)
                    .count()
                    > 12
            })
            .unwrap_or(false)
    };

    view! {
        <div class="flex-col flex-auto flex-wrap p-1 w-full" class:hidden=move || item_set().is_empty()>
            <span class="content-title">"related items"</span>
            <div class="grid grid-cols-1 sm:grid-cols-2 lg:grid-cols-3 xl:grid-cols-4 gap-2">
                {item_set}
                {move || {
                    show_more().then(|| {
                        item()
                            .map(|item| {
                                item_set_iter(item)
                                    .chain(prefix_item_iterator(item))
                                    .chain(suffix_item_iterator(item))
                                    .sorted_by_key(|i| i.key_id.0)
                                    .unique_by(|i| i.key_id)
                                    .filter(|i| i.item_search_category.0 > 0)
                                    .filter(|i| i.key_id.0 != item.key_id.0)
                                    .skip(12)
                                    .map(|item| {
                                        view! {
                                            <A
                                                attr:class="group flex flex-col gap-1 rounded-lg card p-1.5 transition-colors shadow-sm"
                                                exact=true
                                                href=move || {
                                                    format!(
                                                        "/item/{}/{}",
                                                        price_zone()
                                                            .as_ref()
                                                            .map(|z| z.get_name())
                                                            .unwrap_or("North-America"),
                                                        item.key_id.0,
                                                    )
                                                }
                                            >

                                                <div class="flex items-center gap-2 text-sm">
                                                    <ItemIcon item_id=item.key_id.0 icon_size=IconSize::Medium />
                                                    <span class="flex-1 truncate">{item.name.as_str()}</span>
                                                    <span class="text-xs text-[color:var(--color-text-muted)]">{item.level_item.0}</span>
                                                </div>
                                                <div class="text-xs text-[color:var(--brand-fg)]">
                                                    <CheapestPrice item_id=item.key_id />
                                                </div>
                                            </A>
                                        }
                                    })
                                    .collect_view()
                            })
                            .unwrap_or_default()
                    })
                }}
            </div>
            <div class="mt-2 flex justify-center" class:hidden=move || !has_more()>
                <button class="btn-secondary" on:click=move |_| set_show_more(!show_more())>
                    {move || if show_more() { "Show less" } else { "Show more" }}
                </button>
            </div>
        </div>
        <VendorItems item_id />
        <ExchangeSources item_id />
        <LeveSources item_id />
        <div
            id="crafting-recipes"
            class="content-well flex-col p-1"
            class:hidden=move || recipes.with(|recipes| recipes.is_empty())
        >
            <span class="content-title">"crafting recipes"</span>
            <div class="flex-wrap">
                <For
                    each=Signal::derive(move || recipes().into_iter().take(5).collect::<Vec<_>>())
                    key=|recipe| recipe.key_id
                    children=move |recipe: &'static Recipe| {
                        view! { <Recipe recipe item_id=ItemId(item_id()) /> }
                    }
                />
            </div>
        </div>
    }
    .into_any()
}<|MERGE_RESOLUTION|>--- conflicted
+++ resolved
@@ -374,15 +374,9 @@
     };
     let empty = move || npcs.with(|n| n.is_empty());
     view! {
-<<<<<<< HEAD
         <div id="vendor-sources" class:collapse=empty class="space-y-1.5 p-1 max-h-80 overflow-y-auto w-full sm:w-96 xl:w-[600px]">
             <span class="text-sm font-semibold text-[color:var(--brand-fg)]">"Vendor sources"</span>
             <div class="grid grid-cols-1 gap-1.5">{data}</div>
-=======
-        <div class:collapse=empty class="flex flex-col gap-2 w-full mt-4">
-            <span class="content-title">"Vendor sources"</span>
-            <div class="grid grid-cols-1 md:grid-cols-2 lg:grid-cols-3 xl:grid-cols-4 gap-3">{data}</div>
->>>>>>> 09fd1f66
         </div>
     }
     .into_any()
@@ -501,25 +495,16 @@
     let empty = move || exchanges.with(|e| e.is_empty());
 
     view! {
-<<<<<<< HEAD
         <div id="exchange-sources" class:collapse=empty class="space-y-1.5 p-1 max-h-80 overflow-y-auto w-full sm:w-96 xl:w-[600px]">
             <span class="text-sm font-semibold text-[color:var(--brand-fg)]">"Exchange sources"</span>
-            <div class="grid grid-cols-1 gap-1.5">{view}</div>
-=======
-        <div class:collapse=empty class="flex flex-col gap-2 w-full mt-4">
-            <span class="content-title">"Exchange sources"</span>
             <div class="grid grid-cols-1 md:grid-cols-2 lg:grid-cols-3 xl:grid-cols-4 gap-3">
                 {view}
             </div>
->>>>>>> 09fd1f66
         </div>
     }
     .into_any()
 }
 
-<<<<<<< HEAD
-pub(crate) fn leve_rewards_item(
-=======
 #[cfg(test)]
 mod tests {
     use super::*;
@@ -584,8 +569,7 @@
     }
 }
 
-fn leve_rewards_item(
->>>>>>> 09fd1f66
+pub fn leve_rewards_item(
     leve: &Leve,
     item_id: i32,
     reward_items: &std::collections::HashMap<xiv_gen::LeveRewardItemId, LeveRewardItem>,
@@ -673,15 +657,9 @@
     let empty = move || leves.with(|l| l.is_empty());
 
     view! {
-<<<<<<< HEAD
         <div id="leve-sources" class:collapse=empty class="space-y-1.5 p-1 max-h-80 overflow-y-auto w-full sm:w-96 xl:w-[600px]">
             <span class="text-sm font-semibold text-[color:var(--brand-fg)]">"Levequest rewards"</span>
             <div class="grid grid-cols-1 gap-1.5">{view}</div>
-=======
-        <div class:collapse=empty class="flex flex-col gap-2 w-full mt-4">
-            <span class="content-title">"Levequest rewards"</span>
-            <div class="grid grid-cols-1 md:grid-cols-2 lg:grid-cols-3 xl:grid-cols-4 gap-3">{view}</div>
->>>>>>> 09fd1f66
         </div>
     }
     .into_any()
