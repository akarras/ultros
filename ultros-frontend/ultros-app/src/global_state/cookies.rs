use cookie::SameSite;
use cookie::{Cookie, CookieJar};
use leptos::reactive::wrappers::write::{IntoSignalSetter, SignalSetter};
use std::{borrow::Cow, str::FromStr};
use time::{Duration, OffsetDateTime};

use leptos::prelude::*;
use log::error;

/// returns the current OffsetDateTime
pub fn get_now() -> OffsetDateTime {
    #[cfg(not(feature = "ssr"))]
    {
<<<<<<< HEAD
        let date = js_sys::Date::new_0();
        let millis = date.get_time() as i128;
        OffsetDateTime::from_unix_timestamp_nanos(millis * 1_000_000).unwrap()
=======
        // Workaround for time crate issue with wasm-bindgen
        // The From<js_sys::Date> implementation seems to be missing in some environments
        let date = js_sys::Date::new_0();
        let millis = date.get_time() as i64;
        let seconds = millis / 1000;
        let nanos = ((millis % 1000) * 1_000_000) as i32;
        OffsetDateTime::from_unix_timestamp(seconds).unwrap() + Duration::nanoseconds(nanos as i64)
>>>>>>> ffe92058
    }
    #[cfg(feature = "ssr")]
    {
        OffsetDateTime::now_utc()
    }
}

#[derive(Clone, Copy)]
pub struct Cookies {
    cookies: RwSignal<CookieJar>,
    // write_cookie_jar: WriteSignal<CookieJar>,
    // scope: Scope,
}

impl Cookies {
    pub fn new() -> Self {
        let cookies = RwSignal::new(get_cookies().unwrap_or_default());
        Effect::new(move |_| {
            let cookie_jar = cookies();
            set_cookies(cookie_jar);
        });
        Self { cookies }
    }

    pub fn get_cookie<C>(
        &self,

        cookie_name: C,
    ) -> (
        Signal<Option<Cookie<'static>>>,
        SignalSetter<Option<Cookie<'static>>>,
    )
    where
        C: Copy + Clone + AsRef<str> + Send + Sync + 'static,
    {
        // let cookie = &cookie_name;
        create_slice_non_copy(
            self.cookies,
            move |cookies| {
                let cookie = cookie_name.as_ref();
                cookies.get(cookie).map(|c| c.clone().into_owned())
            },
            move |cookies, value| {
                if let Some(cookie) = value {
                    cookies.add(cookie.clone());
                } else {
                    cookies.remove(Cookie::from(cookie_name.as_ref().to_string()));
                }
            },
        )
    }
    pub fn use_cookie_typed<C, T>(
        &self,
        cookie_name: C,
    ) -> (Memo<Option<T>>, SignalSetter<Option<T>>)
    where
        C: Copy + Clone + AsRef<str> + Send + Sync + 'static,
        Cow<'static, str>: From<C>,
        T: FromStr + ToString + PartialEq + Send + Sync,
        <T as FromStr>::Err: std::fmt::Display,
    {
        let (cookie, set_cookie) = self.get_cookie(cookie_name);
        let typed_cookie = Memo::new(move |_| {
            let cookie = cookie();
            cookie.and_then(|c| {
                T::from_str(c.value())
                    .map_err(|e| {
                        error!(
                            "Error parsing value from typed cookie {} {}",
                            e,
                            std::any::type_name::<T>()
                        );
                    })
                    .ok()
            })
        });
        let set_typed_cookie = move |value: Option<T>| {
            let cookie = value.map(|cookie| cookie.to_string()).map(|value| {
                let mut cookie = Cookie::new(cookie_name, value);
                cookie.set_same_site(SameSite::None);
                cookie.set_secure(Some(true));
                cookie.set_path("/");
                cookie.set_expires(get_now() + Duration::days(365));
                cookie
            });
            set_cookie(cookie);
        };
        (typed_cookie, set_typed_cookie.into_signal_setter())
    }
}

pub(crate) fn create_slice_non_copy<T, O>(
    signal: RwSignal<T>,
    getter: impl Fn(&T) -> O + Clone + Send + Sync + 'static,
    setter: impl Fn(&mut T, O) + Clone + Send + Sync + 'static,
) -> (Signal<O>, SignalSetter<O>)
where
    O: PartialEq + Send + Sync,
    T: Send + Sync + 'static,
{
    let getter = Memo::new(move |_| signal.with(getter.clone()));
    let setter = move |value| signal.update(|x| setter(x, value));
    (getter.into(), setter.into_signal_setter())
}

#[cfg(not(feature = "ssr"))]
pub(crate) fn set_cookies(cookies: CookieJar) {
    use wasm_bindgen::JsCast;
    use web_sys::HtmlDocument;
    let document = document().dyn_into::<HtmlDocument>().unwrap();
    for cookie in cookies.delta() {
        document.set_cookie(&cookie.encoded().to_string()).unwrap();
    }
}
#[cfg(feature = "ssr")]
pub(crate) fn set_cookies(_cookies: CookieJar) {
    unimplemented!("Server can't set cookies");
}

#[cfg(not(feature = "ssr"))]
pub(crate) fn get_cookies() -> Option<CookieJar> {
    // use gloo::utils::document;
    use wasm_bindgen::JsCast;
    use web_sys::{HtmlDocument, window};
    let mut cookie_jar = CookieJar::new();
    let cookie = window()?
        .document()?
        .dyn_into::<HtmlDocument>()
        .ok()?
        .cookie()
        .ok()
        .unwrap_or_default();
    for cookie in Cookie::split_parse_encoded(cookie) {
        match cookie {
            Ok(o) => cookie_jar.add_original(o),
            Err(e) => log::error!("Error parsing cookie {e:?}"),
        }
    }
    Some(cookie_jar)
}

#[cfg(feature = "ssr")]
pub(crate) fn get_cookies() -> Option<CookieJar> {
    use axum::http::request::Parts;
    let request_parts = use_context::<Parts>().expect("Request parts not provided");
    let cookie = request_parts.headers.get("Cookie")?;
    let value = cookie.to_str().ok()?.to_string();
    let mut cookie_jar = CookieJar::new();
    for cookie in Cookie::split_parse_encoded(value) {
        match cookie {
            Ok(o) => cookie_jar.add_original(o),
            Err(e) => log::error!("Error parsing cookie {e:?}"),
        }
    }
    Some(cookie_jar)
}<|MERGE_RESOLUTION|>--- conflicted
+++ resolved
@@ -11,11 +11,6 @@
 pub fn get_now() -> OffsetDateTime {
     #[cfg(not(feature = "ssr"))]
     {
-<<<<<<< HEAD
-        let date = js_sys::Date::new_0();
-        let millis = date.get_time() as i128;
-        OffsetDateTime::from_unix_timestamp_nanos(millis * 1_000_000).unwrap()
-=======
         // Workaround for time crate issue with wasm-bindgen
         // The From<js_sys::Date> implementation seems to be missing in some environments
         let date = js_sys::Date::new_0();
@@ -23,7 +18,6 @@
         let seconds = millis / 1000;
         let nanos = ((millis % 1000) * 1_000_000) as i32;
         OffsetDateTime::from_unix_timestamp(seconds).unwrap() + Duration::nanoseconds(nanos as i64)
->>>>>>> ffe92058
     }
     #[cfg(feature = "ssr")]
     {
